--- conflicted
+++ resolved
@@ -135,22 +135,15 @@
             preset_kwargs["quantization_config"] = quantization_config
         elif preset_kwargs.get("quantization_config"):
             if device == "cuda":
-<<<<<<< HEAD
                 if quantization == "hqq":
                     preset_kwargs["quantization_config"] = HqqConfig(nbits=4, group_size=64, quant_zero=False, quant_scale=False, axis=1) 
                     preset_kwargs["device_map"] = "cuda"
                 elif quantization== "bnb":
                     preset_kwargs["quantization_config"] = BitsAndBytesConfig(
                         load_in_4bit=True,
+                        llm_int8_enable_fp32_cpu_offload=True,
                         bnb_4bit_compute_dtype=preset_kwargs["torch_dtype"],
                     )
-=======
-                preset_kwargs["quantization_config"] = BitsAndBytesConfig(
-                    load_in_4bit=True,
-                    llm_int8_enable_fp32_cpu_offload=True,
-                    bnb_4bit_compute_dtype=preset_kwargs["torch_dtype"],
-                )
->>>>>>> a4c2e617
             else:
                 preset_kwargs["quantization_config"] = QuantoConfig(
                     weights=preset_kwargs["quantization_config"]["weights"]
