# Copyright 2024 The HuggingFace Team. All rights reserved.
#
# Licensed under the Apache License, Version 2.0 (the "License");
# you may not use this file except in compliance with the License.
# You may obtain a copy of the License at
#
#     http://www.apache.org/licenses/LICENSE-2.0
#
# Unless required by applicable law or agreed to in writing, software
# distributed under the License is distributed on an "AS IS" BASIS,
# WITHOUT WARRANTIES OR CONDITIONS OF ANY KIND, either express or implied.
# See the License for the specific language governing permissions and
# limitations under the License.

import argparse
import sys

import torch
from transformers import AutoTokenizer, TextStreamer, set_seed
from transformers.utils import logging

from local_gemma_2 import LocalGemma2ForCausalLM
from .utils.benchmark import benchmark
from .utils.config import infer_device, infer_dtype, get_prompt, get_generation_kwargs, infer_memory_requirements


MODEL_NAMES = {
    "9b": "google/gemma-2-9b-it",
    "27b": "google/gemma-2-27b-it",
}

parser = argparse.ArgumentParser(description="Local Gemma 2")

# Prompt argument
parser.add_argument(
    "prompt",
    type=str,
    nargs="*",
    help=(
        "Prompt to the model. For an interactive session, leave this field empty."
    ),
)
# Other control arguments
parser.add_argument(
    "--model",
    type=str,
    default="9b",
    help=(
        "Size of Gemma 2 model to be used in the application ('9b' or '27'b) or, alternatively, a Hugging Face repo. "
        "Defaults to '9b'."
    ),
)
parser.add_argument(
    "--token",
    type=str,
    help="Authentication token for the model. Required to download the model into a local cache.",
)
parser.add_argument(
    "--preset",
    type=str,
    choices=["auto", "exact", "speed", "memory", "memory_extreme"],
    default="auto",
    help=(
        "Sets the optimization strategy for the local model deployment. Defaults to 'auto', which selects the best "
        "strategy for your device. 'exact' maximises accuracy, 'speed' maximises generation speed, 'memory' reduces "
        "memory requirements through quantization, and 'memory_extreme' minimises memory requirements."
    ),
)
parser.add_argument(
    "--mode",
    type=str,
    choices=["chat", "factual", "creative"],
    default="chat",
    help=(
        "Sets the mode of operation of the model. 'chat' is optimized for general conversation, 'factual' is designed "
        "to minimize hallucinations, and 'creative' is optimized for creative writing. Note that 'factual' and "
        "'creative' prepend text to your prompt."
    ),
)
parser.add_argument(
    "--max_new_tokens",
    type=int,
    help=(
        "Maximum number of tokens to be used in each generation round. By default it relies on the model to emit an "
        "EOS token, and generates up to the pretrained length."
    ),
)
parser.add_argument(
    "--device",
    type=str,
    help="Forces a specific device to be used. By default uses cuda > mps > cpu, depending on availability.",
)
parser.add_argument(
    "--dtype",
    type=str,
    help="The dtype in which computations are performed. Defaults to the dtype set by --preset",
)
parser.add_argument(
    "--silent",
    action="store_true",
    help="Does NOT print any output except for the model outputs.",
)
# Debugging arguments
parser.add_argument(
    "--seed",
    type=int,
    help="Seed for text generation. Optional, use for reproducibility.",
)
parser.add_argument(
    "--benchmark",
    action="store_true",
    help="Runs a throughput benchmark on your device.",
)


def print_help(is_instruction_tuned: bool = True):
    if is_instruction_tuned:
        print("\nYou can now interact with the model through a conversation. A few tips:")
        print("- Initialize the program with '--silent' to hide all non-model messages")
        print("- Input '!exit' to leave the program")
        print("- Input '!new session' to reset the conversation")
        print("- Input '!help' to print this message again")
    else:
        print("\nYou can now pass a prompt to the base model to generate a single response.")
        print("Tip: for multi-turn conversation, use an instruction tuned model, such as `google/gemma-2-9b-it`.")
    print("")


def main():
    args = parser.parse_args()

<<<<<<< HEAD
    stdout_received = not sys.stdin.isatty()
    if stdout_received:
        input_data = sys.stdin.read()
        args.prompt = args.prompt + ["\n"] + [input_data]
=======
    # stdin is appended to the prompt after a '\n' separator
    if not sys.stdin.isatty():
        stdin = sys.stdin.read()
        args.prompt = args.prompt + ["\n"] + [stdin]
    if args.prompt:
        args.silent = True
>>>>>>> d6981219

    device = infer_device(args.device)
    dtype = infer_dtype(device, args.dtype)
    generation_kwargs = get_generation_kwargs(args.mode)
    base_prompt = get_prompt(args.mode)
    model_name = MODEL_NAMES.get(args.model) or args.model

    if args.preset == "auto":
        args.preset = infer_memory_requirements(model_name, device, trust_remote_code=False, token=args.token)

    # TODO(joao) : assisted generation
    # # Triggers assisted generation on CUDA or MPS devices, assuming the default model is used. Assisted generation is
    # # not beneficial on most CPU settings.
    # if  args.model_name is None and ("cuda" in device or device.isdigit() or "mps" in device):
    #     assistant_model_name = (
    #         ASSISTANT_MODEL_NAME if args.optimization == "quality" else QUANTIZED_ASSISTANT_MODEL_NAME
    #     )
    # else:
    #     assistant_model_name = None

    if not args.silent:
        print("\nLoading model with the following characteristics:")
        print("- Model name:", model_name)
        # print("- Assistant model name:", assistant_model_name)
        print("- Device:", device)
        print("- Data type:", str(dtype))
        print("- Optimization preset:", args.preset)
        print("- Generation arguments:", str(generation_kwargs))
        print("- Base prompt:", repr(base_prompt) if len(base_prompt) > 0 else "None")
        print("")
    else:
        logging.disable_progress_bar()

    tokenizer = AutoTokenizer.from_pretrained(model_name)
    model = LocalGemma2ForCausalLM.from_pretrained(
        model_name, preset=args.preset, token=args.token, torch_dtype=dtype, device=device
    )
    # TODO(joao): this if shouldn't be needed, fix in transformers
    model._supports_cache_class = True

    # if assistant_model_name is not None:
    #     assistant_model = LocalGemma2ForCausalLM.from_pretrained(
    #         assistant_model_name, preset=args.preset, token=args.token, torch_dtype=dtype, device=device)
    # else:
        # assistant_model = None
    assistant_model = None

    if args.benchmark:
        benchmark(model, tokenizer)
    else:
        if args.seed is not None:
            set_seed(args.seed)

        has_starting_prompt = len(args.prompt) > 0
        is_instruction_tuned = tokenizer.chat_template is not None

        if not args.silent and (not is_instruction_tuned and not has_starting_prompt):
            print_help(is_instruction_tuned=is_instruction_tuned)

        streamer = TextStreamer(tokenizer, skip_prompt=True, **{"skip_special_tokens": True})
        cache = None
        chat_history = []
        while True:
            # Get input to the model
            if has_starting_prompt:
                user_input = " ".join(args.prompt)
            else:
                user_input = input(">>> ")

            # Handle special commands
            if user_input == "!exit":
                break
            elif user_input == "!new session":
                chat_history = []
                if hasattr(cache, "reset"):
                    cache.reset()
                else:
                    cache = None
            elif user_input == "!help":
                print_help()

            # Generate text
            else:
                # Inject the base prompt if the chat history is empty
                if len(chat_history) == 0:
                    user_input = base_prompt + user_input

                chat_history += [{"role": "user", "content": user_input},]
                if is_instruction_tuned:
                    tokenized_chat = tokenizer.apply_chat_template(
                        chat_history, tokenize=True, add_generation_prompt=True, return_tensors="pt"
                    )
                else:
                    tokenized_chat = tokenizer(user_input, return_tensors="pt").input_ids

                tokenized_chat = tokenized_chat.to(device)
                generation_kwargs.update(
                    {
                        "streamer": streamer,
                        "assistant_model": assistant_model,
                        "return_dict_in_generate": True,
                        "past_key_values": cache,
                    }
                )
                # TODO(joao): this if shouldn't be needed, fix in transformers
                if cache is not None:
                    generation_kwargs["cache_implementation"] = None

                if args.max_new_tokens is not None:
                    generation_kwargs["max_new_tokens"] = args.max_new_tokens
                else:
                    generation_kwargs["max_length"] = model.config.max_position_embeddings

                if device == "mps":
                    generation_kwargs["attention_mask"] = torch.ones_like(tokenized_chat)

                gen_out = model.generate(input_ids=tokenized_chat, **generation_kwargs)

                # Store the cache for the next generation round; Pull the model output into the chat history.
                cache = gen_out.past_key_values
                model_tokens = gen_out.sequences[0, tokenized_chat.shape[1]:]
                model_output_text = tokenizer.decode(model_tokens, skip_special_tokens=True)
                chat_history += [{"role": "assistant", "content": model_output_text},]

                if is_instruction_tuned:
                    # Sanity check: EOS was removed, ends in "<end_of_turn>\n"
                    tokenized_chat = tokenizer.apply_chat_template(
                        chat_history, tokenize=True, add_generation_prompt=False, return_tensors="pt"
                    ).tolist()[0]
                    assert tokenized_chat[0] == 2
                    assert tokenized_chat[-1] == 108
                    assert tokenized_chat[-2] == 107

            if has_starting_prompt or not is_instruction_tuned:
                break

if __name__ == '__main__':
    main()<|MERGE_RESOLUTION|>--- conflicted
+++ resolved
@@ -129,19 +129,9 @@
 def main():
     args = parser.parse_args()
 
-<<<<<<< HEAD
     stdout_received = not sys.stdin.isatty()
-    if stdout_received:
         input_data = sys.stdin.read()
         args.prompt = args.prompt + ["\n"] + [input_data]
-=======
-    # stdin is appended to the prompt after a '\n' separator
-    if not sys.stdin.isatty():
-        stdin = sys.stdin.read()
-        args.prompt = args.prompt + ["\n"] + [stdin]
-    if args.prompt:
-        args.silent = True
->>>>>>> d6981219
 
     device = infer_device(args.device)
     dtype = infer_dtype(device, args.dtype)
