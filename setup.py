--- conflicted
+++ resolved
@@ -22,13 +22,10 @@
     "transformers>=4.42.3",
 ]
 
-<<<<<<< HEAD
-EXTRA_CUDA_DEPS = ["bitsandbytes"]
+
+EXTRA_CUDA_DEPS = ["bitsandbytes>=0.43.2"]
 EXTRA_MPS_DEPS = ["quanto>=0.2.0", "torch>=2.4.0"]
-=======
-EXTRA_CUDA_DEPS = ["bitsandbytes>=0.43.2"]
-EXTRA_MPS_DEPS = ["quanto>=0.2.0"]
->>>>>>> a4c2e617
+
 
 setuptools.setup(
     name='local_gemma',
